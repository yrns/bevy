[package]
name = "bevy"
version = "0.3.0"
edition = "2018"
authors = [
  "Bevy Contributors <bevyengine@gmail.com>",
  "Carter Anderson <mcanders1@gmail.com>",
]
categories = ["game-engines", "graphics", "gui", "rendering"]
description = "A refreshingly simple data-driven game engine and app framework"
exclude = ["assets/**/*", "tools/**/*", ".github/**/*", "crates/**/*"]
homepage = "https://bevyengine.org"
keywords = ["game", "engine", "gamedev", "graphics", "bevy"]
license = "MIT"
readme = "README.md"
repository = "https://github.com/bevyengine/bevy"

[workspace]
exclude = ["benches"]
members = ["crates/*", "examples/ios"]

[features]
default = [
  "bevy_audio",
  "bevy_dynamic_plugin",
  "bevy_gilrs",
  "bevy_gltf",
  "bevy_wgpu",
  "bevy_winit",
  "render",
  "png",
  "hdr",
  "mp3",
  "x11",
]

# Force dynamic linking, which improves iterative compile times
dynamic = ["bevy_dylib"]

# Rendering support
render = ["bevy_internal/bevy_pbr", "bevy_internal/bevy_render", "bevy_internal/bevy_sprite", "bevy_internal/bevy_text", "bevy_internal/bevy_ui"]

# Optional bevy crates
bevy_audio = ["bevy_internal/bevy_audio"]
bevy_dynamic_plugin = ["bevy_internal/bevy_dynamic_plugin"]
bevy_gilrs = ["bevy_internal/bevy_gilrs"]
bevy_gltf = ["bevy_internal/bevy_gltf"]
bevy_wgpu = ["bevy_internal/bevy_wgpu"]
bevy_winit = ["bevy_internal/bevy_winit"]

trace_chrome = ["bevy_internal/trace_chrome"]
trace = ["bevy_internal/trace"]
wgpu_trace = ["bevy_internal/wgpu_trace"]

# Image format support for texture loading (PNG and HDR are enabled by default)
hdr = ["bevy_internal/hdr"]
png = ["bevy_internal/png"]

# Audio format support (MP3 is enabled by default)
flac = ["bevy_internal/flac"]
mp3 = ["bevy_internal/mp3"]
vorbis = ["bevy_internal/vorbis"]
wav = ["bevy_internal/wav"]

serialize = ["bevy_internal/serialize"]

# Display server protocol support (X11 is enabled by default)
wayland = ["bevy_internal/wayland"]
x11 = ["bevy_internal/x11"]

[dependencies]
bevy_dylib = {path = "crates/bevy_dylib", version = "0.3.0", default-features = false, optional = true}
bevy_internal = {path = "crates/bevy_internal", version = "0.3.0", default-features = false}

[dev-dependencies]
anyhow = "1.0"
rand = "0.7.3"
ron = "0.6.2"
serde = {version = "1", features = ["derive"]}

[[example]]
name = "hello_world"
path = "examples/hello_world.rs"

[[example]]
name = "sprite"
path = "examples/2d/sprite.rs"

[[example]]
name = "sprite_sheet"
path = "examples/2d/sprite_sheet.rs"

[[example]]
name = "texture_atlas"
path = "examples/2d/texture_atlas.rs"

[[example]]
name = "contributors"
path = "examples/2d/contributors.rs"

[[example]]
name = "load_gltf"
path = "examples/3d/load_gltf.rs"

[[example]]
name = "msaa"
path = "examples/3d/msaa.rs"

[[example]]
name = "parenting"
path = "examples/3d/parenting.rs"

[[example]]
name = "3d_scene"
path = "examples/3d/3d_scene.rs"

[[example]]
name = "spawner"
path = "examples/3d/spawner.rs"

[[example]]
name = "texture"
path = "examples/3d/texture.rs"

[[example]]
name = "z_sort_debug"
path = "examples/3d/z_sort_debug.rs"

[[example]]
name = "custom_loop"
path = "examples/app/custom_loop.rs"

[[example]]
name = "empty_defaults"
path = "examples/app/empty_defaults.rs"

[[example]]
name = "empty"
path = "examples/app/empty.rs"

[[example]]
name = "logs"
path = "examples/app/logs.rs"

[[example]]
name = "headless"
path = "examples/app/headless.rs"

[[example]]
name = "plugin"
path = "examples/app/plugin.rs"

[[example]]
name = "plugin_group"
path = "examples/app/plugin_group.rs"

[[example]]
name = "return_after_run"
path = "examples/app/return_after_run.rs"

[[example]]
name = "thread_pool_resources"
path = "examples/app/thread_pool_resources.rs"

[[example]]
name = "hot_asset_reloading"
path = "examples/asset/hot_asset_reloading.rs"

[[example]]
name = "asset_loading"
path = "examples/asset/asset_loading.rs"

[[example]]
name = "custom_asset"
path = "examples/asset/custom_asset.rs"

[[example]]
name = "audio"
path = "examples/audio/audio.rs"

[[example]]
name = "custom_diagnostic"
path = "examples/diagnostics/custom_diagnostic.rs"

[[example]]
name = "print_diagnostics"
path = "examples/diagnostics/print_diagnostics.rs"

[[example]]
name = "event"
path = "examples/ecs/event.rs"

[[example]]
name = "startup_system"
path = "examples/ecs/startup_system.rs"

[[example]]
name = "system_chaining"
path = "examples/ecs/system_chaining.rs"

[[example]]
name = "timers"
path = "examples/ecs/timers.rs"

[[example]]
name = "ecs_guide"
path = "examples/ecs/ecs_guide.rs"

[[example]]
name = "parallel_query"
path = "examples/ecs/parallel_query.rs"

[[example]]
name = "hierarchy"
path = "examples/ecs/hierarchy.rs"

[[example]]
name = "breakout"
path = "examples/game/breakout.rs"

[[example]]
name = "mouse_input"
path = "examples/input/mouse_input.rs"

[[example]]
name = "mouse_input_events"
path = "examples/input/mouse_input_events.rs"

[[example]]
name = "keyboard_input"
path = "examples/input/keyboard_input.rs"

[[example]]
name = "keyboard_input_events"
path = "examples/input/keyboard_input_events.rs"

[[example]]
name = "char_input_events"
path = "examples/input/char_input_events.rs"

[[example]]
name = "gamepad_input"
path = "examples/input/gamepad_input.rs"

[[example]]
name = "gamepad_input_events"
path = "examples/input/gamepad_input_events.rs"

[[example]]
name = "touch_input"
path = "examples/input/touch_input.rs"

[[example]]
name = "touch_input_events"
path = "examples/input/touch_input_events.rs"

[[example]]
name = "reflection"
path = "examples/reflection/reflection.rs"

[[example]]
name = "reflection_types"
path = "examples/reflection/reflection_types.rs"

[[example]]
name = "generic_reflection"
path = "examples/reflection/generic_reflection.rs"

[[example]]
name = "trait_reflection"
path = "examples/reflection/trait_reflection.rs"

[[example]]
name = "scene"
path = "examples/scene/scene.rs"

[[example]]
name = "mesh_custom_attribute"
path = "examples/shader/mesh_custom_attribute.rs"

[[example]]
name = "shader_custom_material"
path = "examples/shader/shader_custom_material.rs"

[[example]]
name = "array_texture"
path = "examples/shader/array_texture.rs"

[[example]]
name = "shader_defs"
path = "examples/shader/shader_defs.rs"

[[example]]
<<<<<<< HEAD
name = "compute"
path = "examples/shader/compute.rs"
=======
name = "bevymark"
path = "examples/tools/bevymark.rs"
>>>>>>> 72b2fc98

[[example]]
name = "button"
path = "examples/ui/button.rs"

[[example]]
name = "text"
path = "examples/ui/text.rs"

[[example]]
name = "text_debug"
path = "examples/ui/text_debug.rs"

[[example]]
name = "font_atlas_debug"
path = "examples/ui/font_atlas_debug.rs"

[[example]]
name = "ui"
path = "examples/ui/ui.rs"

[[example]]
name = "clear_color"
path = "examples/window/clear_color.rs"

[[example]]
name = "multiple_windows"
path = "examples/window/multiple_windows.rs"

[[example]]
name = "window_settings"
path = "examples/window/window_settings.rs"

[[example]]
name = "hello_wasm"
path = "examples/wasm/hello_wasm.rs"
required-features = []

[[example]]
name = "headless_wasm"
path = "examples/wasm/headless_wasm.rs"
required-features = []

[[example]]
name = "winit_wasm"
path = "examples/wasm/winit_wasm.rs"
required-features = ["bevy_winit"]

[[example]]
name = "assets_wasm"
path = "examples/wasm/assets_wasm.rs"
required-features = ["bevy_winit"]

[[example]]
crate-type = ["cdylib"]
name = "android"
path = "examples/android/android.rs"

[package.metadata.android]
apk_label = "Bevy Example"
assets = "assets"
res = "assets/android-res"
icon = "@mipmap/ic_launcher"
build_targets = ["aarch64-linux-android", "armv7-linux-androideabi"]
min_sdk_version = 16
target_sdk_version = 29
<|MERGE_RESOLUTION|>--- conflicted
+++ resolved
@@ -291,13 +291,12 @@
 path = "examples/shader/shader_defs.rs"
 
 [[example]]
-<<<<<<< HEAD
 name = "compute"
 path = "examples/shader/compute.rs"
-=======
+
+[[example]]
 name = "bevymark"
 path = "examples/tools/bevymark.rs"
->>>>>>> 72b2fc98
 
 [[example]]
 name = "button"
