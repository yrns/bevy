--- conflicted
+++ resolved
@@ -437,16 +437,13 @@
     mut state: Local<RenderResourcesNodeState<Entity, T>>,
     mut entities_waiting_for_textures: Local<Vec<Entity>>,
     render_resource_context: Res<Box<dyn RenderResourceContext>>,
-<<<<<<< HEAD
-    // FIX: names
-    mut query: Query<(Entity, &T, &Draw, &mut RenderPipelines)>,
-    mut query2: Query<(Entity, &T, &Dispatch, &mut ComputePipelines)>,
-=======
+
     mut queries: QuerySet<(
         Query<(Entity, &T, &Draw, &mut RenderPipelines), Changed<T>>,
         Query<(Entity, &T, &Draw, &mut RenderPipelines)>,
     )>,
->>>>>>> 3d386a77
+
+    mut compute_query: Query<(Entity, &T, &Dispatch, &mut ComputePipelines)>,
 ) {
     let state = state.deref_mut();
     let uniform_buffer_arrays = &mut state.uniform_buffer_arrays;
@@ -461,27 +458,24 @@
         uniform_buffer_arrays.remove_bindings(*entity);
     }
 
-<<<<<<< HEAD
     // via @walterpie https://github.com/bevyengine/bevy/pull/139#issuecomment-685299599
-    if let Some((_, first, _, _)) = query2.iter_mut().next() {
+    if let Some((_, first, _, _)) = compute_query.iter_mut().next() {
         uniform_buffer_arrays.initialize(first, render_resource_context);
     }
 
-    for entity in query2.removed::<T>() {
+    for entity in compute_query.removed::<T>() {
         uniform_buffer_arrays.remove_bindings(*entity);
     }
 
-    for (entity, uniforms, _, mut compute_pipelines) in query2.iter_mut() {
+    for (entity, uniforms, _, mut compute_pipelines) in compute_query.iter_mut() {
         uniform_buffer_arrays.prepare_uniform_buffers(entity, uniforms);
         setup_uniform_texture_resources::<T>(
             &uniforms,
             render_resource_context,
             &mut compute_pipelines.bindings,
-        )
-    }
-
-    for (entity, uniforms, draw, mut render_pipelines) in query.iter_mut() {
-=======
+        );
+    }
+
     // handle entities that were waiting for texture loads on the last update
     for entity in std::mem::take(&mut *entities_waiting_for_textures) {
         if let Ok((entity, uniforms, _draw, mut render_pipelines)) =
@@ -498,7 +492,6 @@
     }
 
     for (entity, uniforms, draw, mut render_pipelines) in queries.q0_mut().iter_mut() {
->>>>>>> 3d386a77
         if !draw.is_visible {
             continue;
         }
@@ -651,16 +644,13 @@
     asset_events: Res<Events<AssetEvent<T>>>,
     mut asset_render_resource_bindings: ResMut<AssetRenderResourceBindings>,
     render_resource_context: Res<Box<dyn RenderResourceContext>>,
-<<<<<<< HEAD
-    mut query: Query<(&Handle<T>, &Draw, &mut RenderPipelines)>,
-    mut query2: Query<(&Handle<T>, &Dispatch, &mut ComputePipelines)>,
-=======
     mut queries: QuerySet<(
         Query<(&Handle<T>, &mut RenderPipelines), Changed<Handle<T>>>,
         Query<&mut RenderPipelines, With<Handle<T>>>,
     )>,
     entity_query: Query<Entity>,
->>>>>>> 3d386a77
+
+    mut query2: Query<(&Handle<T>, &Dispatch, &mut ComputePipelines)>,
 ) {
     let state = state.deref_mut();
     let uniform_buffer_arrays = &mut state.uniform_buffer_arrays;
@@ -774,12 +764,12 @@
         }
     }
 
-<<<<<<< HEAD
     for (asset_handle, _dispatch, mut compute_pipelines) in query2.iter_mut() {
         if let Some(asset_bindings) = asset_render_resource_bindings.get(asset_handle) {
             compute_pipelines.bindings.extend(asset_bindings);
         }
-=======
+    }
+
     // update changed entity asset mapping
     for (asset_handle, mut render_pipelines) in queries.q0_mut().iter_mut() {
         render_pipelines
@@ -788,7 +778,6 @@
         render_pipelines
             .bindings
             .add_asset(asset_handle.clone_weak_untyped(), TypeId::of::<T>());
->>>>>>> 3d386a77
     }
 }
 
