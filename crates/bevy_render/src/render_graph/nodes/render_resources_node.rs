use crate::{
    dispatch::Dispatch,
    draw::Draw,
    pipeline::{ComputePipelines, RenderPipelines},
    render_graph::{CommandQueue, Node, ResourceSlots, SystemNode},
    renderer::{
        self, BufferInfo, BufferUsage, RenderContext, RenderResourceBinding,
        RenderResourceBindings, RenderResourceContext, RenderResourceHints,
    },
    texture,
};

use bevy_asset::{Asset, Assets, Handle, HandleId};
use bevy_ecs::{Commands, Entity, IntoSystem, Local, Query, Res, ResMut, Resources, System, World};
use bevy_utils::HashMap;
use renderer::{AssetRenderResourceBindings, BufferId, RenderResourceType, RenderResources};
use std::{hash::Hash, marker::PhantomData, ops::DerefMut};

#[derive(Debug)]
struct QueuedBufferWrite {
    buffer: BufferId,
    target_offset: usize,
    source_offset: usize,
    size: usize,
}

/// Used to track items in a gpu buffer in an "array" style
#[derive(Debug)]
struct BufferArray<I> {
    item_size: usize,
    buffer_capacity: usize,
    min_capacity: usize,
    len: usize,
    buffer: Option<BufferId>,
    free_indices: Vec<usize>,
    indices: HashMap<I, usize>,
}

impl<I: Hash + Eq> BufferArray<I> {
    pub fn new(item_size: usize, min_capacity: usize) -> Self {
        BufferArray {
            item_size,
            len: 0,
            buffer_capacity: 0,
            min_capacity,
            buffer: None,
            free_indices: Vec::new(),
            indices: HashMap::default(),
        }
    }

    fn get_or_assign_index(&mut self, id: I) -> usize {
        if let Some(index) = self.indices.get(&id) {
            *index
        } else if let Some(index) = self.free_indices.pop() {
            self.indices.insert(id, index);
            self.len += 1;
            index
        } else {
            let index = self.len;
            self.indices.insert(id, index);
            self.len += 1;
            index
        }
    }

    pub fn get_binding(&self, id: I) -> Option<RenderResourceBinding> {
        self.indices
            .get(&id)
            .map(|index| RenderResourceBinding::Buffer {
                buffer: self.buffer.unwrap(),
                dynamic_index: Some((index * self.item_size) as u32),
                range: 0..self.item_size as u64,
            })
    }

    pub fn remove_binding(&mut self, id: I) {
        if let Some(index) = self.indices.remove(&id) {
            self.free_indices.push(index);
            self.len -= 1;
        }
    }

    pub fn resize(&mut self, render_resource_context: &dyn RenderResourceContext) {
        if self.len <= self.buffer_capacity {
            return;
        }

        self.allocate_buffer(render_resource_context);
        // TODO: allow shrinking
    }

    pub fn allocate_buffer(&mut self, render_resource_context: &dyn RenderResourceContext) {
        if let Some(old_buffer) = self.buffer.take() {
            render_resource_context.remove_buffer(old_buffer);
        }

        let new_len = if self.buffer_capacity == 0 {
            self.min_capacity.max(self.len)
        } else {
            self.min_capacity.max(self.len * 2)
        };

        let size = new_len * self.item_size;
        let buffer = render_resource_context.create_buffer(BufferInfo {
            size,
            buffer_usage: BufferUsage::COPY_DST | BufferUsage::UNIFORM,
            ..Default::default()
        });

        self.buffer = Some(buffer);
        self.buffer_capacity = new_len;
    }
}

struct UniformBufferArrays<I, T>
where
    T: renderer::RenderResources,
{
    buffer_arrays: Vec<Option<BufferArray<I>>>,
    staging_buffer: Option<BufferId>,
    staging_buffer_size: usize,
    required_staging_buffer_size: usize,
    current_staging_buffer_offset: usize,
    queued_buffer_writes: Vec<QueuedBufferWrite>,
    _marker: PhantomData<T>,
}

impl<I, T> Default for UniformBufferArrays<I, T>
where
    T: renderer::RenderResources,
{
    fn default() -> Self {
        Self {
            buffer_arrays: Default::default(),
            staging_buffer: Default::default(),
            staging_buffer_size: 0,
            current_staging_buffer_offset: 0,
            queued_buffer_writes: Vec::new(),
            required_staging_buffer_size: 0,
            _marker: Default::default(),
        }
    }
}

impl<I, T> UniformBufferArrays<I, T>
where
    I: Hash + Eq + Copy,
    T: renderer::RenderResources,
{
    /// Initialize this UniformBufferArrays using information from a RenderResources value.
    fn initialize(
        &mut self,
        render_resources: &T,
        render_resource_context: &dyn RenderResourceContext,
    ) {
        if self.buffer_arrays.len() != render_resources.render_resources_len() {
            let mut buffer_arrays = Vec::with_capacity(render_resources.render_resources_len());
            for render_resource in render_resources.iter() {
                if let Some(RenderResourceType::Buffer) = render_resource.resource_type() {
                    let size = render_resource.buffer_byte_len().unwrap();
                    let aligned_size = render_resource_context.get_aligned_uniform_size(size, true);
                    buffer_arrays.push(Some(BufferArray::new(aligned_size, 10)));
                } else {
                    buffer_arrays.push(None);
                }
            }

            self.buffer_arrays = buffer_arrays;
        }
    }

    /// Resets staging buffer tracking information
    fn begin_update(&mut self) {
        self.required_staging_buffer_size = 0;
        self.current_staging_buffer_offset = 0;
    }

    /// Find a spot for the given RenderResources in each uniform's BufferArray and prepare space in the staging buffer
    fn prepare_uniform_buffers(&mut self, id: I, render_resources: &T) {
        for (i, render_resource) in render_resources.iter().enumerate() {
            if let Some(RenderResourceType::Buffer) = render_resource.resource_type() {
                let size = render_resource.buffer_byte_len().unwrap();
                if let Some(buffer_array) = &mut self.buffer_arrays[i] {
                    buffer_array.get_or_assign_index(id);
                    self.required_staging_buffer_size += size;
                }
            }
        }
    }

    /// Resize BufferArray buffers if they aren't large enough
    fn resize_buffer_arrays(&mut self, render_resource_context: &dyn RenderResourceContext) {
        for buffer_array in self.buffer_arrays.iter_mut() {
            if let Some(buffer_array) = buffer_array {
                buffer_array.resize(render_resource_context);
            }
        }
    }

    /// Update the staging buffer to provide enough space to copy data to target buffers.
    fn resize_staging_buffer(&mut self, render_resource_context: &dyn RenderResourceContext) {
        // TODO: allow staging buffer to scale down
        if self.required_staging_buffer_size > self.staging_buffer_size {
            if let Some(staging_buffer) = self.staging_buffer {
                render_resource_context.remove_buffer(staging_buffer);
            }

            if self.required_staging_buffer_size > 0 {
                let staging_buffer = render_resource_context.create_buffer(BufferInfo {
                    buffer_usage: BufferUsage::COPY_SRC | BufferUsage::MAP_WRITE,
                    size: self.required_staging_buffer_size,
                    ..Default::default()
                });
                self.staging_buffer = Some(staging_buffer);
            } else {
                self.staging_buffer = None;
            }

            self.staging_buffer_size = self.required_staging_buffer_size;
        }
    }

    fn remove_bindings(&mut self, id: I) {
        for buffer_array in self.buffer_arrays.iter_mut() {
            if let Some(buffer_array) = buffer_array {
                buffer_array.remove_binding(id);
            }
        }
    }

    fn write_uniform_buffers(
        &mut self,
        id: I,
        uniforms: &T,
        dynamic_uniforms: bool,
        render_resource_context: &dyn RenderResourceContext,
        render_resource_bindings: &mut RenderResourceBindings,
        staging_buffer: &mut [u8],
    ) {
        for (i, render_resource) in uniforms.iter().enumerate() {
            match render_resource.resource_type() {
                Some(RenderResourceType::Buffer) => {
                    let size = render_resource.buffer_byte_len().unwrap();
                    let render_resource_name = uniforms.get_render_resource_name(i).unwrap();
                    let aligned_size =
                        render_resource_context.get_aligned_uniform_size(size, false);
                    let buffer_array = self.buffer_arrays[i].as_mut().unwrap();
                    let range = 0..aligned_size as u64;
                    let (target_buffer, target_offset) = if dynamic_uniforms {
                        let binding = buffer_array.get_binding(id).unwrap();
                        let dynamic_index = if let RenderResourceBinding::Buffer {
                            dynamic_index: Some(dynamic_index),
                            ..
                        } = binding
                        {
                            dynamic_index
                        } else {
                            panic!("dynamic index should always be set");
                        };
                        render_resource_bindings.set(render_resource_name, binding);
                        (buffer_array.buffer.unwrap(), dynamic_index)
                    } else {
                        let mut matching_buffer = None;
                        if let Some(binding) = render_resource_bindings.get(render_resource_name) {
                            let buffer_id = binding.get_buffer().unwrap();
                            if let Some(BufferInfo {
                                size: current_size, ..
                            }) = render_resource_context.get_buffer_info(buffer_id)
                            {
                                if aligned_size == current_size {
                                    matching_buffer = Some(buffer_id);
                                } else {
                                    render_resource_context.remove_buffer(buffer_id);
                                }
                            }
                        }

                        let resource = if let Some(matching_buffer) = matching_buffer {
                            matching_buffer
                        } else {
                            let mut usage = BufferUsage::UNIFORM;
                            if let Some(render_resource_hints) =
                                uniforms.get_render_resource_hints(i)
                            {
                                if render_resource_hints.contains(RenderResourceHints::BUFFER) {
                                    usage = BufferUsage::STORAGE
                                }
                            }

                            let buffer = render_resource_context.create_buffer(BufferInfo {
                                size: aligned_size,
                                buffer_usage: BufferUsage::COPY_DST | usage,
                                ..Default::default()
                            });

                            render_resource_bindings.set(
                                render_resource_name,
                                RenderResourceBinding::Buffer {
                                    buffer,
                                    range,
                                    dynamic_index: None,
                                },
                            );
                            buffer
                        };

                        (resource, 0)
                    };

                    render_resource.write_buffer_bytes(
                        &mut staging_buffer[self.current_staging_buffer_offset
                            ..(self.current_staging_buffer_offset + size)],
                    );

                    self.queued_buffer_writes.push(QueuedBufferWrite {
                        buffer: target_buffer,
                        target_offset: target_offset as usize,
                        source_offset: self.current_staging_buffer_offset,
                        size,
                    });
                    self.current_staging_buffer_offset += size;
                }
                Some(RenderResourceType::Texture) => { /* ignore textures */ }
                Some(RenderResourceType::Sampler) => { /* ignore samplers */ }
                None => { /* ignore None */ }
            }
        }
    }

    fn copy_staging_buffer_to_final_buffers(
        &mut self,
        command_queue: &mut CommandQueue,
        staging_buffer: BufferId,
    ) {
        for queued_buffer_write in self.queued_buffer_writes.drain(..) {
            command_queue.copy_buffer_to_buffer(
                staging_buffer,
                queued_buffer_write.source_offset as u64,
                queued_buffer_write.buffer,
                queued_buffer_write.target_offset as u64,
                queued_buffer_write.size as u64,
            )
        }
    }
}

#[derive(Default)]
pub struct RenderResourcesNode<T>
where
    T: renderer::RenderResources,
{
    command_queue: CommandQueue,
    dynamic_uniforms: bool,
    _marker: PhantomData<T>,
}

impl<T> RenderResourcesNode<T>
where
    T: renderer::RenderResources,
{
    pub fn new(dynamic_uniforms: bool) -> Self {
        RenderResourcesNode {
            command_queue: CommandQueue::default(),
            dynamic_uniforms,
            _marker: PhantomData::default(),
        }
    }
}

impl<T> Node for RenderResourcesNode<T>
where
    T: renderer::RenderResources,
{
    fn update(
        &mut self,
        _world: &World,
        _resources: &Resources,
        render_context: &mut dyn RenderContext,
        _input: &ResourceSlots,
        _output: &mut ResourceSlots,
    ) {
        self.command_queue.execute(render_context);
    }
}

impl<T> SystemNode for RenderResourcesNode<T>
where
    T: renderer::RenderResources,
{
    fn get_system(&self, commands: &mut Commands) -> Box<dyn System<Input = (), Output = ()>> {
        let system = render_resources_node_system::<T>.system();
        commands.insert_local_resource(
            system.id(),
            RenderResourcesNodeState {
                command_queue: self.command_queue.clone(),
                uniform_buffer_arrays: UniformBufferArrays::<Entity, T>::default(),
                dynamic_uniforms: self.dynamic_uniforms,
            },
        );

        Box::new(system)
    }
}

struct RenderResourcesNodeState<I, T: RenderResources> {
    command_queue: CommandQueue,
    uniform_buffer_arrays: UniformBufferArrays<I, T>,
    dynamic_uniforms: bool,
}

impl<I, T: RenderResources> Default for RenderResourcesNodeState<I, T> {
    fn default() -> Self {
        Self {
            command_queue: Default::default(),
            uniform_buffer_arrays: Default::default(),
            dynamic_uniforms: Default::default(),
        }
    }
}

fn render_resources_node_system<T: RenderResources>(
    mut state: Local<RenderResourcesNodeState<Entity, T>>,
    render_resource_context: Res<Box<dyn RenderResourceContext>>,
<<<<<<< HEAD
    mut query: Query<(&T, &Draw, &mut RenderPipelines)>,
    mut query2: Query<(&T, &Dispatch, &mut ComputePipelines)>,
=======
    mut query: Query<(Entity, &T, &Draw, &mut RenderPipelines)>,
>>>>>>> 72b2fc98
) {
    let state = state.deref_mut();
    let uniform_buffer_arrays = &mut state.uniform_buffer_arrays;
    let render_resource_context = &**render_resource_context;
    uniform_buffer_arrays.begin_update();
    // initialize uniform buffer arrays using the first RenderResources
    if let Some((_, first, _, _)) = query.iter_mut().next() {
        uniform_buffer_arrays.initialize(first, render_resource_context);
    }

    for entity in query.removed::<T>() {
        uniform_buffer_arrays.remove_bindings(*entity);
    }

<<<<<<< HEAD
    // update uniforms info
    for (uniforms, _dispatch, _compute_pipelines) in &mut query2.iter() {
        state
            .uniform_buffer_arrays
            .increment_changed_item_counts(&uniforms);
    }

    state
        .uniform_buffer_arrays
        .setup_buffer_arrays(render_resource_context, state.dynamic_uniforms);
    state
        .uniform_buffer_arrays
        .update_staging_buffer(render_resource_context);

    for (uniforms, draw, mut render_pipelines) in &mut query.iter() {
=======
    for (entity, uniforms, draw, mut render_pipelines) in query.iter_mut() {
>>>>>>> 72b2fc98
        if !draw.is_visible {
            continue;
        }

        uniform_buffer_arrays.prepare_uniform_buffers(entity, uniforms);
        setup_uniform_texture_resources::<T>(
            &uniforms,
            render_resource_context,
            &mut render_pipelines.bindings,
        )
    }

    uniform_buffer_arrays.resize_buffer_arrays(render_resource_context);
    uniform_buffer_arrays.resize_staging_buffer(render_resource_context);

    if let Some(staging_buffer) = state.uniform_buffer_arrays.staging_buffer {
        render_resource_context.map_buffer(staging_buffer);
        render_resource_context.write_mapped_buffer(
            staging_buffer,
            0..state.uniform_buffer_arrays.staging_buffer_size as u64,
            &mut |mut staging_buffer, _render_resource_context| {
                for (entity, uniforms, draw, mut render_pipelines) in query.iter_mut() {
                    if !draw.is_visible {
                        continue;
                    }

                    state.uniform_buffer_arrays.write_uniform_buffers(
                        entity,
                        &uniforms,
                        state.dynamic_uniforms,
                        render_resource_context,
                        &mut render_pipelines.bindings,
                        &mut staging_buffer,
                    );
                }
            },
        );
        render_resource_context.unmap_buffer(staging_buffer);

        state
            .uniform_buffer_arrays
            .copy_staging_buffer_to_final_buffers(&mut state.command_queue, staging_buffer);
    }
}

#[derive(Default)]
pub struct AssetRenderResourcesNode<T>
where
    T: renderer::RenderResources,
{
    command_queue: CommandQueue,
    dynamic_uniforms: bool,
    _marker: PhantomData<T>,
}

impl<T> AssetRenderResourcesNode<T>
where
    T: renderer::RenderResources,
{
    pub fn new(dynamic_uniforms: bool) -> Self {
        AssetRenderResourcesNode {
            dynamic_uniforms,
            command_queue: Default::default(),
            _marker: Default::default(),
        }
    }
}

impl<T> Node for AssetRenderResourcesNode<T>
where
    T: renderer::RenderResources,
{
    fn update(
        &mut self,
        _world: &World,
        _resources: &Resources,
        render_context: &mut dyn RenderContext,
        _input: &ResourceSlots,
        _output: &mut ResourceSlots,
    ) {
        self.command_queue.execute(render_context);
    }
}

const EXPECT_ASSET_MESSAGE: &str = "Only assets that exist should be in the modified assets list";

impl<T> SystemNode for AssetRenderResourcesNode<T>
where
    T: renderer::RenderResources + Asset,
{
    fn get_system(&self, commands: &mut Commands) -> Box<dyn System<Input = (), Output = ()>> {
        let system = asset_render_resources_node_system::<T>.system();
        commands.insert_local_resource(
            system.id(),
            RenderResourcesNodeState {
                command_queue: self.command_queue.clone(),
                uniform_buffer_arrays: UniformBufferArrays::<HandleId, T>::default(),
                dynamic_uniforms: self.dynamic_uniforms,
            },
        );

        Box::new(system)
    }
}

fn asset_render_resources_node_system<T: RenderResources + Asset>(
    mut state: Local<RenderResourcesNodeState<HandleId, T>>,
    assets: Res<Assets<T>>,
    mut asset_render_resource_bindings: ResMut<AssetRenderResourceBindings>,
    render_resource_context: Res<Box<dyn RenderResourceContext>>,
    mut query: Query<(&Handle<T>, &Draw, &mut RenderPipelines)>,
    mut query2: Query<(&Handle<T>, &Dispatch, &mut ComputePipelines)>,
) {
    let state = state.deref_mut();
    let uniform_buffer_arrays = &mut state.uniform_buffer_arrays;
    let render_resource_context = &**render_resource_context;

    let modified_assets = assets.ids().collect::<Vec<_>>();

    uniform_buffer_arrays.begin_update();
    // initialize uniform buffer arrays using the first RenderResources
    if let Some(first_handle) = modified_assets.get(0) {
        let asset = assets.get(*first_handle).expect(EXPECT_ASSET_MESSAGE);
        uniform_buffer_arrays.initialize(asset, render_resource_context);
    }

    for asset_handle in modified_assets.iter() {
        let asset = assets.get(*asset_handle).expect(EXPECT_ASSET_MESSAGE);
        uniform_buffer_arrays.prepare_uniform_buffers(*asset_handle, asset);
        let mut bindings =
            asset_render_resource_bindings.get_or_insert_mut(&Handle::<T>::weak(*asset_handle));
        setup_uniform_texture_resources::<T>(&asset, render_resource_context, &mut bindings);
    }

    uniform_buffer_arrays.resize_buffer_arrays(render_resource_context);
    uniform_buffer_arrays.resize_staging_buffer(render_resource_context);

    if let Some(staging_buffer) = state.uniform_buffer_arrays.staging_buffer {
        render_resource_context.map_buffer(staging_buffer);
        render_resource_context.write_mapped_buffer(
            staging_buffer,
            0..state.uniform_buffer_arrays.staging_buffer_size as u64,
            &mut |mut staging_buffer, _render_resource_context| {
                for asset_handle in modified_assets.iter() {
                    let asset = assets.get(*asset_handle).expect(EXPECT_ASSET_MESSAGE);
                    let mut render_resource_bindings = asset_render_resource_bindings
                        .get_or_insert_mut(&Handle::<T>::weak(*asset_handle));
                    // TODO: only setup buffer if we haven't seen this handle before
                    state.uniform_buffer_arrays.write_uniform_buffers(
                        *asset_handle,
                        &asset,
                        state.dynamic_uniforms,
                        render_resource_context,
                        &mut render_resource_bindings,
                        &mut staging_buffer,
                    );
                }
            },
        );
        render_resource_context.unmap_buffer(staging_buffer);

        state
            .uniform_buffer_arrays
            .copy_staging_buffer_to_final_buffers(&mut state.command_queue, staging_buffer);
    }

    for (asset_handle, draw, mut render_pipelines) in query.iter_mut() {
        if !draw.is_visible {
            continue;
        }
        if let Some(asset_bindings) = asset_render_resource_bindings.get(asset_handle) {
            render_pipelines.bindings.extend(asset_bindings);
        }
    }

    for (asset_handle, _dispatch, mut compute_pipelines) in &mut query2.iter() {
        if let Some(asset_bindings) = asset_render_resource_bindings.get(*asset_handle) {
            compute_pipelines.bindings.extend(asset_bindings);
        }
    }
}

fn setup_uniform_texture_resources<T>(
    uniforms: &T,
    render_resource_context: &dyn RenderResourceContext,
    render_resource_bindings: &mut RenderResourceBindings,
) where
    T: renderer::RenderResources,
{
    for (i, render_resource) in uniforms.iter().enumerate() {
        if let Some(RenderResourceType::Texture) = render_resource.resource_type() {
            let render_resource_name = uniforms.get_render_resource_name(i).unwrap();
            let sampler_name = format!("{}_sampler", render_resource_name);
            if let Some(texture_handle) = render_resource.texture() {
                if let Some(texture_resource) = render_resource_context
                    .get_asset_resource(texture_handle, texture::TEXTURE_ASSET_INDEX)
                {
                    let sampler_resource = render_resource_context
                        .get_asset_resource(texture_handle, texture::SAMPLER_ASSET_INDEX)
                        .unwrap();

                    render_resource_bindings.set(
                        render_resource_name,
                        RenderResourceBinding::Texture(texture_resource.get_texture().unwrap()),
                    );
                    render_resource_bindings.set(
                        &sampler_name,
                        RenderResourceBinding::Sampler(sampler_resource.get_sampler().unwrap()),
                    );
                    continue;
                }
            }
        }
    }
}<|MERGE_RESOLUTION|>--- conflicted
+++ resolved
@@ -422,12 +422,8 @@
 fn render_resources_node_system<T: RenderResources>(
     mut state: Local<RenderResourcesNodeState<Entity, T>>,
     render_resource_context: Res<Box<dyn RenderResourceContext>>,
-<<<<<<< HEAD
-    mut query: Query<(&T, &Draw, &mut RenderPipelines)>,
-    mut query2: Query<(&T, &Dispatch, &mut ComputePipelines)>,
-=======
     mut query: Query<(Entity, &T, &Draw, &mut RenderPipelines)>,
->>>>>>> 72b2fc98
+    mut query2: Query<(Entity, &T, &Dispatch, &mut ComputePipelines)>,
 ) {
     let state = state.deref_mut();
     let uniform_buffer_arrays = &mut state.uniform_buffer_arrays;
@@ -442,7 +438,6 @@
         uniform_buffer_arrays.remove_bindings(*entity);
     }
 
-<<<<<<< HEAD
     // update uniforms info
     for (uniforms, _dispatch, _compute_pipelines) in &mut query2.iter() {
         state
@@ -457,10 +452,7 @@
         .uniform_buffer_arrays
         .update_staging_buffer(render_resource_context);
 
-    for (uniforms, draw, mut render_pipelines) in &mut query.iter() {
-=======
     for (entity, uniforms, draw, mut render_pipelines) in query.iter_mut() {
->>>>>>> 72b2fc98
         if !draw.is_visible {
             continue;
         }
