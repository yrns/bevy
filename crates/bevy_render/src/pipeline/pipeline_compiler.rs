use super::{state_descriptors::PrimitiveTopology, IndexFormat, PipelineDescriptor};
use crate::{
    pipeline::{BindType, InputStepMode, VertexBufferDescriptor},
    renderer::RenderResourceContext,
    shader::{Shader, ShaderError, ShaderSource},
};
use bevy_asset::{Assets, Handle};
use bevy_reflect::Reflect;
use bevy_utils::{HashMap, HashSet};
use once_cell::sync::Lazy;
use serde::{Deserialize, Serialize};

#[derive(Clone, Eq, PartialEq, Debug, Reflect)]
pub struct PipelineSpecialization {
    pub shader_specialization: ShaderSpecialization,
    pub primitive_topology: PrimitiveTopology,
    pub dynamic_bindings: HashSet<String>,
    pub index_format: IndexFormat,
    pub vertex_buffer_descriptor: VertexBufferDescriptor,
    pub sample_count: u32,
}

impl Default for PipelineSpecialization {
    fn default() -> Self {
        Self {
            sample_count: 1,
            index_format: IndexFormat::Uint32,
            shader_specialization: Default::default(),
            primitive_topology: Default::default(),
            dynamic_bindings: Default::default(),
            vertex_buffer_descriptor: Default::default(),
        }
    }
}

impl PipelineSpecialization {
    pub fn empty() -> &'static PipelineSpecialization {
        pub static EMPTY: Lazy<PipelineSpecialization> = Lazy::new(PipelineSpecialization::default);
        &EMPTY
    }
}

#[derive(Clone, Eq, PartialEq, Debug, Default, Reflect, Serialize, Deserialize)]
pub struct ShaderSpecialization {
    pub shader_defs: HashSet<String>,
}

#[derive(Debug)]
pub(crate) struct SpecializedShader {
    pub(crate) shader: Handle<Shader>,
    pub(crate) specialization: ShaderSpecialization,
}

#[derive(Debug)]
struct SpecializedPipeline {
    pipeline: Handle<PipelineDescriptor>,
    specialization: PipelineSpecialization,
}

#[derive(Debug, Default)]
pub struct PipelineCompiler {
    specialized_shaders: HashMap<Handle<Shader>, Vec<SpecializedShader>>,
    specialized_shader_pipelines: HashMap<Handle<Shader>, Vec<Handle<PipelineDescriptor>>>,
    specialized_pipelines: HashMap<Handle<PipelineDescriptor>, Vec<SpecializedPipeline>>,
}

impl PipelineCompiler {
    fn compile_shader(
        &mut self,
        render_resource_context: &dyn RenderResourceContext,
        shaders: &mut Assets<Shader>,
        shader_handle: &Handle<Shader>,
        shader_specialization: &ShaderSpecialization,
    ) -> Result<Handle<Shader>, ShaderError> {
        let specialized_shaders = self
            .specialized_shaders
            .entry(shader_handle.clone_weak())
            .or_insert_with(Vec::new);

        let shader = shaders.get(shader_handle).unwrap();

        // don't produce new shader if the input source is already spirv
        if let ShaderSource::Spirv(_) = shader.source {
            return Ok(shader_handle.clone_weak());
        }

        if let Some(specialized_shader) =
            specialized_shaders
                .iter()
                .find(|current_specialized_shader| {
                    current_specialized_shader.specialization == *shader_specialization
                })
        {
            // if shader has already been compiled with current configuration, use existing shader
            Ok(specialized_shader.shader.clone_weak())
        } else {
            // if no shader exists with the current configuration, create new shader and compile
            let shader_def_vec = shader_specialization
                .shader_defs
                .iter()
                .cloned()
                .collect::<Vec<String>>();
            let compiled_shader =
                render_resource_context.get_specialized_shader(shader, Some(&shader_def_vec))?;
            let specialized_handle = shaders.add(compiled_shader);
            let weak_specialized_handle = specialized_handle.clone_weak();
            specialized_shaders.push(SpecializedShader {
                shader: specialized_handle,
                specialization: shader_specialization.clone(),
            });
            Ok(weak_specialized_handle)
        }
    }

    pub fn get_specialized_pipeline(
        &self,
        pipeline: &Handle<PipelineDescriptor>,
        specialization: &PipelineSpecialization,
    ) -> Option<Handle<PipelineDescriptor>> {
        self.specialized_pipelines
            .get(pipeline)
            .and_then(|specialized_pipelines| {
                specialized_pipelines
                    .iter()
                    .find(|current_specialized_pipeline| {
                        &current_specialized_pipeline.specialization == specialization
                    })
            })
            .map(|specialized_pipeline| specialized_pipeline.pipeline.clone_weak())
    }

    pub fn compile_pipeline(
        &mut self,
        render_resource_context: &dyn RenderResourceContext,
        pipelines: &mut Assets<PipelineDescriptor>,
        shaders: &mut Assets<Shader>,
        source_pipeline: &Handle<PipelineDescriptor>,
        pipeline_specialization: &PipelineSpecialization,
    ) -> Handle<PipelineDescriptor> {
        let source_descriptor = pipelines.get(source_pipeline).unwrap();
        let mut specialized_descriptor = source_descriptor.clone();
<<<<<<< HEAD

        specialized_descriptor.shader_stages = source_descriptor.shader_stages.map(|s| {
            self.compile_shader(
                render_resource_context,
                shaders,
                s,
                &pipeline_specialization.shader_specialization,
            )
        });
=======
        let specialized_vertex_shader = self
            .compile_shader(
                render_resource_context,
                shaders,
                &specialized_descriptor.shader_stages.vertex,
                &pipeline_specialization.shader_specialization,
            )
            .unwrap();
        specialized_descriptor.shader_stages.vertex = specialized_vertex_shader.clone_weak();
        let mut specialized_fragment_shader = None;
        specialized_descriptor.shader_stages.fragment = specialized_descriptor
            .shader_stages
            .fragment
            .as_ref()
            .map(|fragment| {
                let shader = self
                    .compile_shader(
                        render_resource_context,
                        shaders,
                        fragment,
                        &pipeline_specialization.shader_specialization,
                    )
                    .unwrap();
                specialized_fragment_shader = Some(shader.clone_weak());
                shader
            });
>>>>>>> 3d386a77

        let mut layout = render_resource_context.reflect_pipeline_layout(
            &shaders,
            &specialized_descriptor.shader_stages,
            true,
        );

        if !pipeline_specialization.dynamic_bindings.is_empty() {
            // set binding uniforms to dynamic if render resource bindings use dynamic
            for bind_group in layout.bind_groups.iter_mut() {
                let mut binding_changed = false;
                for binding in bind_group.bindings.iter_mut() {
                    if pipeline_specialization
                        .dynamic_bindings
                        .iter()
                        .any(|b| b == &binding.name)
                    {
                        if let BindType::Uniform {
                            ref mut dynamic, ..
                        } = binding.bind_type
                        {
                            *dynamic = true;
                            binding_changed = true;
                        }
                    }
                }

                if binding_changed {
                    bind_group.update_id();
                }
            }
        }
        specialized_descriptor.layout = Some(layout);

        // create a vertex layout that provides all attributes from either the specialized vertex buffers or a zero buffer
        let mut pipeline_layout = specialized_descriptor.layout.as_mut().unwrap();
        // the vertex buffer descriptor of the mesh
        let mesh_vertex_buffer_descriptor = &pipeline_specialization.vertex_buffer_descriptor;

        // the vertex buffer descriptor that will be used for this pipeline
        let mut compiled_vertex_buffer_descriptor = VertexBufferDescriptor {
            step_mode: InputStepMode::Vertex,
            stride: mesh_vertex_buffer_descriptor.stride,
            ..Default::default()
        };

        for shader_vertex_attribute in pipeline_layout.vertex_buffer_descriptors.iter() {
            let shader_vertex_attribute = shader_vertex_attribute
                .attributes
                .get(0)
                .expect("Reflected layout has no attributes.");

            if let Some(target_vertex_attribute) = mesh_vertex_buffer_descriptor
                .attributes
                .iter()
                .find(|x| x.name == shader_vertex_attribute.name)
            {
                // copy shader location from reflected layout
                let mut compiled_vertex_attribute = target_vertex_attribute.clone();
                compiled_vertex_attribute.shader_location = shader_vertex_attribute.shader_location;
                compiled_vertex_buffer_descriptor
                    .attributes
                    .push(compiled_vertex_attribute);
            } else {
                panic!(
                    "Attribute {} is required by shader, but not supplied by mesh. Either remove the attribute from the shader or supply the attribute ({}) to the mesh.",
                    shader_vertex_attribute.name,
                    shader_vertex_attribute.name,
                );
            }
        }

        //TODO: add other buffers (like instancing) here
        let mut vertex_buffer_descriptors = Vec::<VertexBufferDescriptor>::default();
        vertex_buffer_descriptors.push(compiled_vertex_buffer_descriptor);

        pipeline_layout.vertex_buffer_descriptors = vertex_buffer_descriptors;
        specialized_descriptor.sample_count = pipeline_specialization.sample_count;
        specialized_descriptor.primitive_topology = pipeline_specialization.primitive_topology;
        specialized_descriptor.index_format = pipeline_specialization.index_format;

        let specialized_pipeline_handle = pipelines.add(specialized_descriptor);
        render_resource_context.create_render_pipeline(
            specialized_pipeline_handle.clone_weak(),
            pipelines.get(&specialized_pipeline_handle).unwrap(),
            &shaders,
        );

        // track specialized shader pipelines
        self.specialized_shader_pipelines
            .entry(specialized_vertex_shader)
            .or_insert_with(Default::default)
            .push(source_pipeline.clone_weak());
        if let Some(specialized_fragment_shader) = specialized_fragment_shader {
            self.specialized_shader_pipelines
                .entry(specialized_fragment_shader)
                .or_insert_with(Default::default)
                .push(source_pipeline.clone_weak());
        }

        let specialized_pipelines = self
            .specialized_pipelines
            .entry(source_pipeline.clone_weak())
            .or_insert_with(Vec::new);
        let weak_specialized_pipeline_handle = specialized_pipeline_handle.clone_weak();
        specialized_pipelines.push(SpecializedPipeline {
            pipeline: specialized_pipeline_handle,
            specialization: pipeline_specialization.clone(),
        });

        weak_specialized_pipeline_handle
    }

    pub fn iter_compiled_pipelines(
        &self,
        pipeline_handle: Handle<PipelineDescriptor>,
    ) -> Option<impl Iterator<Item = &Handle<PipelineDescriptor>>> {
        if let Some(compiled_pipelines) = self.specialized_pipelines.get(&pipeline_handle) {
            Some(
                compiled_pipelines
                    .iter()
                    .map(|specialized_pipeline| &specialized_pipeline.pipeline),
            )
        } else {
            None
        }
    }

    pub fn iter_all_compiled_pipelines(&self) -> impl Iterator<Item = &Handle<PipelineDescriptor>> {
        self.specialized_pipelines
            .values()
            .map(|compiled_pipelines| {
                compiled_pipelines
                    .iter()
                    .map(|specialized_pipeline| &specialized_pipeline.pipeline)
            })
            .flatten()
    }

    /// Update specialized shaders and remove any related specialized
    /// pipelines and assets.
    pub fn update_shader(
        &mut self,
        shader: &Handle<Shader>,
        pipelines: &mut Assets<PipelineDescriptor>,
        shaders: &mut Assets<Shader>,
        render_resource_context: &dyn RenderResourceContext,
    ) -> Result<(), ShaderError> {
        if let Some(specialized_shaders) = self.specialized_shaders.get_mut(shader) {
            for specialized_shader in specialized_shaders {
                // Recompile specialized shader. If it fails, we bail immediately.
                let shader_def_vec = specialized_shader
                    .specialization
                    .shader_defs
                    .iter()
                    .cloned()
                    .collect::<Vec<String>>();
                let new_handle =
                    shaders.add(render_resource_context.get_specialized_shader(
                        shaders.get(shader).unwrap(),
                        Some(&shader_def_vec),
                    )?);

                // Replace handle and remove old from assets.
                let old_handle = std::mem::replace(&mut specialized_shader.shader, new_handle);
                shaders.remove(&old_handle);

                // Find source pipelines that use the old specialized
                // shader, and remove from tracking.
                if let Some(source_pipelines) =
                    self.specialized_shader_pipelines.remove(&old_handle)
                {
                    // Remove all specialized pipelines from tracking
                    // and asset storage. They will be rebuilt on next
                    // draw.
                    for source_pipeline in source_pipelines {
                        if let Some(specialized_pipelines) =
                            self.specialized_pipelines.remove(&source_pipeline)
                        {
                            for p in specialized_pipelines {
                                pipelines.remove(p.pipeline);
                            }
                        }
                    }
                }
            }
        }

        Ok(())
    }
}<|MERGE_RESOLUTION|>--- conflicted
+++ resolved
@@ -139,7 +139,6 @@
     ) -> Handle<PipelineDescriptor> {
         let source_descriptor = pipelines.get(source_pipeline).unwrap();
         let mut specialized_descriptor = source_descriptor.clone();
-<<<<<<< HEAD
 
         specialized_descriptor.shader_stages = source_descriptor.shader_stages.map(|s| {
             self.compile_shader(
@@ -148,35 +147,8 @@
                 s,
                 &pipeline_specialization.shader_specialization,
             )
+            .unwrap()
         });
-=======
-        let specialized_vertex_shader = self
-            .compile_shader(
-                render_resource_context,
-                shaders,
-                &specialized_descriptor.shader_stages.vertex,
-                &pipeline_specialization.shader_specialization,
-            )
-            .unwrap();
-        specialized_descriptor.shader_stages.vertex = specialized_vertex_shader.clone_weak();
-        let mut specialized_fragment_shader = None;
-        specialized_descriptor.shader_stages.fragment = specialized_descriptor
-            .shader_stages
-            .fragment
-            .as_ref()
-            .map(|fragment| {
-                let shader = self
-                    .compile_shader(
-                        render_resource_context,
-                        shaders,
-                        fragment,
-                        &pipeline_specialization.shader_specialization,
-                    )
-                    .unwrap();
-                specialized_fragment_shader = Some(shader.clone_weak());
-                shader
-            });
->>>>>>> 3d386a77
 
         let mut layout = render_resource_context.reflect_pipeline_layout(
             &shaders,
@@ -258,24 +230,20 @@
         specialized_descriptor.primitive_topology = pipeline_specialization.primitive_topology;
         specialized_descriptor.index_format = pipeline_specialization.index_format;
 
+        // track specialized shader pipelines
+        for s in specialized_descriptor.shader_stages.iter() {
+            self.specialized_shader_pipelines
+                .entry(s.clone_weak())
+                .or_insert_with(Default::default)
+                .push(source_pipeline.clone_weak());
+        }
+
         let specialized_pipeline_handle = pipelines.add(specialized_descriptor);
         render_resource_context.create_render_pipeline(
             specialized_pipeline_handle.clone_weak(),
             pipelines.get(&specialized_pipeline_handle).unwrap(),
             &shaders,
         );
-
-        // track specialized shader pipelines
-        self.specialized_shader_pipelines
-            .entry(specialized_vertex_shader)
-            .or_insert_with(Default::default)
-            .push(source_pipeline.clone_weak());
-        if let Some(specialized_fragment_shader) = specialized_fragment_shader {
-            self.specialized_shader_pipelines
-                .entry(specialized_fragment_shader)
-                .or_insert_with(Default::default)
-                .push(source_pipeline.clone_weak());
-        }
 
         let specialized_pipelines = self
             .specialized_pipelines
