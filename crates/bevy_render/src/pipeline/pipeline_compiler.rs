--- conflicted
+++ resolved
@@ -45,16 +45,10 @@
     pub shader_defs: HashSet<String>,
 }
 
-<<<<<<< HEAD
+#[derive(Debug)]
 pub(crate) struct SpecializedShader {
     pub(crate) shader: Handle<Shader>,
     pub(crate) specialization: ShaderSpecialization,
-=======
-#[derive(Debug)]
-struct SpecializedShader {
-    shader: Handle<Shader>,
-    specialization: ShaderSpecialization,
->>>>>>> 72b2fc98
 }
 
 #[derive(Debug)]
