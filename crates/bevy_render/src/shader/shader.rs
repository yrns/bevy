use super::ShaderLayout;
use bevy_asset::Handle;
use bevy_reflect::TypeUuid;
use std::marker::Copy;

/// The stage of a shader
#[derive(Hash, Eq, PartialEq, Copy, Clone, Debug)]
pub enum ShaderStage {
    Vertex,
    Fragment,
    Compute,
}

#[cfg(all(not(target_os = "ios"), not(target_arch = "wasm32")))]
impl Into<bevy_glsl_to_spirv::ShaderType> for ShaderStage {
    fn into(self) -> bevy_glsl_to_spirv::ShaderType {
        match self {
            ShaderStage::Vertex => bevy_glsl_to_spirv::ShaderType::Vertex,
            ShaderStage::Fragment => bevy_glsl_to_spirv::ShaderType::Fragment,
            ShaderStage::Compute => bevy_glsl_to_spirv::ShaderType::Compute,
        }
    }
}

#[cfg(all(not(target_os = "ios"), not(target_arch = "wasm32")))]
pub fn glsl_to_spirv(
    glsl_source: &str,
    stage: ShaderStage,
    shader_defs: Option<&[String]>,
) -> Vec<u32> {
    bevy_glsl_to_spirv::compile(glsl_source, stage.into(), shader_defs).unwrap()
}

#[cfg(target_os = "ios")]
impl Into<shaderc::ShaderKind> for ShaderStage {
    fn into(self) -> shaderc::ShaderKind {
        match self {
            ShaderStage::Vertex => shaderc::ShaderKind::Vertex,
            ShaderStage::Fragment => shaderc::ShaderKind::Fragment,
            ShaderStage::Compute => shaderc::ShaderKind::Compute,
        }
    }
}

#[cfg(target_os = "ios")]
pub fn glsl_to_spirv(
    glsl_source: &str,
    stage: ShaderStage,
    shader_defs: Option<&[String]>,
) -> Vec<u32> {
    let mut compiler = shaderc::Compiler::new().unwrap();
    let mut options = shaderc::CompileOptions::new().unwrap();
    if let Some(shader_defs) = shader_defs {
        for def in shader_defs.iter() {
            options.add_macro_definition(def, None);
        }
    }

    let binary_result = compiler
        .compile_into_spirv(
            glsl_source,
            stage.into(),
            "shader.glsl",
            "main",
            Some(&options),
        )
        .unwrap();

    binary_result.as_binary().to_vec()
}

fn bytes_to_words(bytes: &[u8]) -> Vec<u32> {
    let mut words = Vec::new();
    for bytes4 in bytes.chunks(4) {
        words.push(u32::from_le_bytes([
            bytes4[0], bytes4[1], bytes4[2], bytes4[3],
        ]));
    }

    words
}

/// The full "source" of a shader
#[derive(Clone, Debug, Hash, Eq, PartialEq)]
pub enum ShaderSource {
    Spirv(Vec<u32>),
    Glsl(String),
}

impl ShaderSource {
    pub fn spirv_from_bytes(bytes: &[u8]) -> ShaderSource {
        ShaderSource::Spirv(bytes_to_words(bytes))
    }
}

/// A shader, as defined by its [ShaderSource] and [ShaderStage]
#[derive(Clone, Debug, TypeUuid)]
#[uuid = "d95bc916-6c55-4de3-9622-37e7b6969fda"]
pub struct Shader {
    pub source: ShaderSource,
    pub stage: ShaderStage,
}

impl Shader {
    pub fn new(stage: ShaderStage, source: ShaderSource) -> Shader {
        Shader { stage, source }
    }

    pub fn from_glsl(stage: ShaderStage, glsl: &str) -> Shader {
        Shader {
            source: ShaderSource::Glsl(glsl.to_string()),
            stage,
        }
    }

    #[cfg(not(target_arch = "wasm32"))]
    pub fn get_spirv(&self, macros: Option<&[String]>) -> Vec<u32> {
        match self.source {
            ShaderSource::Spirv(ref bytes) => bytes.clone(),
            ShaderSource::Glsl(ref source) => glsl_to_spirv(&source, self.stage, macros),
        }
    }

    #[cfg(not(target_arch = "wasm32"))]
    pub fn get_spirv_shader(&self, macros: Option<&[String]>) -> Shader {
        Shader {
            source: ShaderSource::Spirv(self.get_spirv(macros)),
            stage: self.stage,
        }
    }

    #[cfg(not(target_arch = "wasm32"))]
    pub fn reflect_layout(&self, enforce_bevy_conventions: bool) -> Option<ShaderLayout> {
        if let ShaderSource::Spirv(ref spirv) = self.source {
            Some(ShaderLayout::from_spirv(
                spirv.as_slice(),
                enforce_bevy_conventions,
            ))
        } else {
            panic!("Cannot reflect layout of non-SpirV shader. Try compiling this shader to SpirV first using self.get_spirv_shader()");
        }
    }

    #[cfg(target_arch = "wasm32")]
    pub fn reflect_layout(&self, _enforce_bevy_conventions: bool) -> Option<ShaderLayout> {
        panic!("Cannot reflect layout on wasm32");
    }
}

<<<<<<< HEAD
/// Vertex and fragment stages in a shader program
#[derive(Clone, Debug)]
=======
/// All stages in a shader program
#[derive(Clone, Debug, Eq, PartialEq, Hash)]
>>>>>>> 72b2fc98
pub struct ShaderStages {
    pub vertex: Handle<Shader>,
    pub fragment: Option<Handle<Shader>>,
}

pub struct ShaderStagesIterator<'a> {
    shader_stages: &'a ShaderStages,
    state: u32,
}

impl<'a> Iterator for ShaderStagesIterator<'a> {
    type Item = Handle<Shader>;

    fn next(&mut self) -> Option<Self::Item> {
        let ret = match self.state {
            0 => Some(self.shader_stages.vertex.clone_weak()),
            1 => self.shader_stages.fragment.as_ref().map(|h| h.clone_weak()),
            _ => None,
        };
        self.state += 1;
        ret
    }
}

impl ShaderStages {
    pub fn new(vertex_shader: Handle<Shader>) -> Self {
        ShaderStages {
            vertex: vertex_shader,
            fragment: None,
        }
    }
<<<<<<< HEAD
}

/// Compute stages in a shader program
#[derive(Clone, Debug)]
pub struct ComputeShaderStages {
    pub compute: Handle<Shader>,
}

impl ComputeShaderStages {
    pub fn new(compute_shader: Handle<Shader>) -> Self {
        Self {
            compute: compute_shader,
=======

    pub fn iter(&self) -> ShaderStagesIterator {
        ShaderStagesIterator {
            shader_stages: &self,
            state: 0,
>>>>>>> 72b2fc98
        }
    }
}<|MERGE_RESOLUTION|>--- conflicted
+++ resolved
@@ -147,13 +147,8 @@
     }
 }
 
-<<<<<<< HEAD
 /// Vertex and fragment stages in a shader program
-#[derive(Clone, Debug)]
-=======
-/// All stages in a shader program
 #[derive(Clone, Debug, Eq, PartialEq, Hash)]
->>>>>>> 72b2fc98
 pub struct ShaderStages {
     pub vertex: Handle<Shader>,
     pub fragment: Option<Handle<Shader>>,
@@ -185,7 +180,13 @@
             fragment: None,
         }
     }
-<<<<<<< HEAD
+
+    pub fn iter(&self) -> ShaderStagesIterator {
+        ShaderStagesIterator {
+            shader_stages: &self,
+            state: 0,
+        }
+    }
 }
 
 /// Compute stages in a shader program
@@ -198,13 +199,6 @@
     pub fn new(compute_shader: Handle<Shader>) -> Self {
         Self {
             compute: compute_shader,
-=======
-
-    pub fn iter(&self) -> ShaderStagesIterator {
-        ShaderStagesIterator {
-            shader_stages: &self,
-            state: 0,
->>>>>>> 72b2fc98
         }
     }
 }