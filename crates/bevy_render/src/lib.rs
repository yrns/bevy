--- conflicted
+++ resolved
@@ -96,60 +96,6 @@
             app.resources_mut().insert(ClearColor::default());
         }
 
-<<<<<<< HEAD
-        app.add_stage_after(bevy_asset::stage::ASSET_EVENTS, stage::RENDER_RESOURCE)
-            .add_stage_after(stage::RENDER_RESOURCE, stage::RENDER_GRAPH_SYSTEMS)
-            .add_stage_after(stage::RENDER_GRAPH_SYSTEMS, stage::DRAW)
-            .add_stage_after(stage::DRAW, stage::RENDER)
-            .add_stage_after(stage::RENDER, stage::POST_RENDER)
-            .add_asset::<Mesh>()
-            .add_asset::<Texture>()
-            .add_asset::<Shader>()
-            .add_asset::<PipelineDescriptor>()
-            .register_type::<Camera>()
-            .register_type::<Draw>()
-            .register_type::<Visible>()
-            .register_type::<RenderPipelines>()
-            .register_type::<OrthographicProjection>()
-            .register_type::<PerspectiveProjection>()
-            .register_type::<MainPass>()
-            .register_type::<VisibleEntities>()
-            .register_type::<Color>()
-            .register_type::<ShaderSpecialization>()
-            .register_type::<PrimitiveTopology>()
-            .register_type::<IndexFormat>()
-            .register_type::<PipelineSpecialization>()
-            .init_resource::<RenderGraph>()
-            .init_resource::<PipelineCompiler>()
-            .init_resource::<RenderResourceBindings>()
-            .init_resource::<TextureResourceSystemState>()
-            .init_resource::<AssetRenderResourceBindings>()
-            .init_resource::<ActiveCameras>()
-            .add_system_to_stage(bevy_app::stage::PRE_UPDATE, draw::clear_draw_system)
-            .add_system_to_stage(bevy_app::stage::POST_UPDATE, camera::active_cameras_system)
-            .add_system_to_stage(
-                bevy_app::stage::POST_UPDATE,
-                camera::camera_system::<OrthographicProjection>,
-            )
-            .add_system_to_stage(
-                bevy_app::stage::POST_UPDATE,
-                camera::camera_system::<PerspectiveProjection>,
-            )
-            // registration order matters here. this must come after all camera_system::<T> systems
-            .add_system_to_stage(
-                bevy_app::stage::POST_UPDATE,
-                camera::visible_entities_system,
-            )
-            // TODO: turn these "resource systems" into graph nodes and remove the RENDER_RESOURCE stage
-            .add_system_to_stage(stage::RENDER_RESOURCE, shader::shader_update_system)
-            .add_system_to_stage(stage::RENDER_RESOURCE, mesh::mesh_resource_provider_system)
-            .add_system_to_stage(stage::RENDER_RESOURCE, Texture::texture_resource_system)
-            .add_system_to_stage(
-                stage::RENDER_GRAPH_SYSTEMS,
-                render_graph::render_graph_schedule_executor_system,
-            )
-            .add_system_to_stage(stage::DRAW, pipeline::draw_render_pipelines_system);
-=======
         app.add_stage_after(
             bevy_asset::stage::ASSET_EVENTS,
             stage::RENDER_RESOURCE,
@@ -227,12 +173,7 @@
             stage::RENDER_GRAPH_SYSTEMS,
             render_graph::render_graph_schedule_executor_system.system(),
         )
-        .add_system_to_stage(stage::DRAW, pipeline::draw_render_pipelines_system.system())
-        .add_system_to_stage(
-            stage::POST_RENDER,
-            shader::clear_shader_defs_system.system(),
-        );
->>>>>>> 596bed8c
+        .add_system_to_stage(stage::DRAW, pipeline::draw_render_pipelines_system.system());
 
         if app.resources().get::<Msaa>().is_none() {
             app.init_resource::<Msaa>();
