--- conflicted
+++ resolved
@@ -1,10 +1,7 @@
 pub mod camera;
 pub mod color;
-<<<<<<< HEAD
+pub mod colorspace;
 pub mod dispatch;
-=======
-pub mod colorspace;
->>>>>>> 72b2fc98
 pub mod draw;
 pub mod entity;
 pub mod mesh;
@@ -40,26 +37,18 @@
     ActiveCameras, Camera, OrthographicProjection, PerspectiveProjection, VisibleEntities,
 };
 use pipeline::{
-<<<<<<< HEAD
     ComputePipelineCompiler, ComputePipelineDescriptor, ComputePipelineSpecialization,
-    ComputePipelines, DynamicBinding, PipelineCompiler, PipelineDescriptor, PipelineSpecialization,
-    PrimitiveTopology, ShaderSpecialization, VertexBufferDescriptors,
-=======
-    IndexFormat, PipelineCompiler, PipelineDescriptor, PipelineSpecialization, PrimitiveTopology,
-    ShaderSpecialization,
->>>>>>> 72b2fc98
+    ComputePipelines, DynamicBinding, IndexFormat, PipelineCompiler, PipelineDescriptor,
+    PipelineSpecialization, PrimitiveTopology, ShaderSpecialization, VertexBufferDescriptors,
 };
 use render_graph::{
     base::{self, BaseRenderGraphBuilder, BaseRenderGraphConfig, MainPass},
     RenderGraph,
 };
 use renderer::{AssetRenderResourceBindings, RenderResourceBindings};
-<<<<<<< HEAD
 use std::ops::Range;
 
 use dispatch::Dispatch;
-=======
->>>>>>> 72b2fc98
 #[cfg(feature = "hdr")]
 use texture::HdrTextureLoader;
 #[cfg(feature = "png")]
@@ -71,13 +60,9 @@
     /// Stage where render resources are set up
     pub const RENDER_RESOURCE: &str = "render_resource";
     /// Stage where Render Graph systems are run. In general you shouldn't add systems to this stage manually.
-<<<<<<< HEAD
-    pub static RENDER_GRAPH_SYSTEMS: &str = "render_graph_systems";
+    pub const RENDER_GRAPH_SYSTEMS: &str = "render_graph_systems";
     /// Compute stage where compute systems are executed.
-    pub static COMPUTE: &str = "compute";
-=======
-    pub const RENDER_GRAPH_SYSTEMS: &str = "render_graph_systems";
->>>>>>> 72b2fc98
+    pub const COMPUTE: &str = "compute";
     // Stage where draw systems are executed. This is generally where Draw components are setup
     pub const DRAW: &str = "draw";
     pub const RENDER: &str = "render";
@@ -123,30 +108,16 @@
             .add_asset::<Texture>()
             .add_asset::<Shader>()
             .add_asset::<PipelineDescriptor>()
-<<<<<<< HEAD
             .add_asset::<ComputePipelineDescriptor>()
+            // yes/no?
             .add_asset_loader::<Texture, HdrTextureLoader>()
             .add_asset_loader::<Texture, ImageTextureLoader>()
             .register_component::<Camera>()
-            .register_component::<Draw>()
-            .register_component::<Dispatch>()
-            .register_component::<RenderPipelines>()
-            .register_component::<ComputePipelines>()
-            .register_component::<OrthographicProjection>()
-            .register_component::<PerspectiveProjection>()
-            .register_component::<MainPass>()
-            .register_component::<VisibleEntities>()
-            .register_property::<Color>()
-            .register_property::<Range<f32>>()
-            .register_property::<ShaderSpecialization>()
-            .register_property::<DynamicBinding>()
-            .register_property::<PrimitiveTopology>()
-            .register_properties::<PipelineSpecialization>()
-            .register_properties::<ComputePipelineSpecialization>()
-=======
             .register_type::<Camera>()
             .register_type::<Draw>()
+            .register_type::<Dispatch>()
             .register_type::<RenderPipelines>()
+            .register_type::<ComputePipelines>()
             .register_type::<OrthographicProjection>()
             .register_type::<PerspectiveProjection>()
             .register_type::<MainPass>()
@@ -156,7 +127,7 @@
             .register_type::<PrimitiveTopology>()
             .register_type::<IndexFormat>()
             .register_type::<PipelineSpecialization>()
->>>>>>> 72b2fc98
+            .register_type::<ComputePipelineSpecialization>()
             .init_resource::<RenderGraph>()
             .init_resource::<PipelineCompiler>()
             .init_resource::<ComputePipelineCompiler>()
@@ -164,15 +135,8 @@
             .init_resource::<TextureResourceSystemState>()
             .init_resource::<AssetRenderResourceBindings>()
             .init_resource::<ActiveCameras>()
-<<<<<<< HEAD
-            .add_system_to_stage(
-                bevy_app::stage::POST_UPDATE,
-                camera::active_cameras_system.system(),
-            )
-=======
             .add_system_to_stage(bevy_app::stage::PRE_UPDATE, draw::clear_draw_system)
             .add_system_to_stage(bevy_app::stage::POST_UPDATE, camera::active_cameras_system)
->>>>>>> 72b2fc98
             .add_system_to_stage(
                 bevy_app::stage::POST_UPDATE,
                 camera::camera_system::<OrthographicProjection>,
@@ -193,25 +157,11 @@
                 stage::RENDER_GRAPH_SYSTEMS,
                 render_graph::render_graph_schedule_executor_system,
             )
-<<<<<<< HEAD
-            .add_system_to_stage(
-                stage::COMPUTE,
-                pipeline::dispatch_compute_pipelines_system.system(),
-            )
-            .add_system_to_stage(stage::DRAW, pipeline::draw_render_pipelines_system.system())
-            .add_system_to_stage(stage::POST_RENDER, draw::clear_draw_system.system())
-            .add_system_to_stage(
-                stage::POST_RENDER,
-                dispatch::clear_compute_commands.system(),
-            )
-            .add_system_to_stage(
-                stage::POST_RENDER,
-                shader::clear_shader_defs_system.system(),
-            );
-=======
+            .add_system_to_stage(stage::COMPUTE, pipeline::dispatch_compute_pipelines_system)
             .add_system_to_stage(stage::DRAW, pipeline::draw_render_pipelines_system)
+            .add_system_to_stage(stage::POST_RENDER, draw::clear_draw_system)
+            .add_system_to_stage(stage::POST_RENDER, dispatch::clear_compute_commands)
             .add_system_to_stage(stage::POST_RENDER, shader::clear_shader_defs_system);
->>>>>>> 72b2fc98
 
         if app.resources().get::<Msaa>().is_none() {
             app.init_resource::<Msaa>();
