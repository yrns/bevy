pub mod diagnostic;
pub mod renderer;
mod wgpu_compute_pass;
mod wgpu_render_pass;
mod wgpu_renderer;
mod wgpu_resources;
mod wgpu_type_converter;

<<<<<<< HEAD
pub use wgpu_compute_pass::*;
=======
use futures_lite::future;
>>>>>>> 72b2fc98
pub use wgpu_render_pass::*;
pub use wgpu_renderer::*;
pub use wgpu_resources::*;

use bevy_app::prelude::*;
use bevy_ecs::{Resources, World};
use bevy_render::renderer::{free_shared_buffers_system, RenderResourceContext, SharedBuffers};
use renderer::WgpuRenderResourceContext;

#[derive(Default)]
pub struct WgpuPlugin;

impl Plugin for WgpuPlugin {
    fn build(&self, app: &mut AppBuilder) {
        let render_system = get_wgpu_render_system(app.resources_mut());
        app.add_system_to_stage(bevy_render::stage::RENDER, render_system)
            .add_system_to_stage(bevy_render::stage::POST_RENDER, free_shared_buffers_system);
    }
}

pub fn get_wgpu_render_system(resources: &mut Resources) -> impl FnMut(&mut World, &mut Resources) {
    let options = resources
        .get_cloned::<WgpuOptions>()
        .unwrap_or_else(WgpuOptions::default);
    let mut wgpu_renderer = future::block_on(WgpuRenderer::new(options));
    let resource_context = WgpuRenderResourceContext::new(wgpu_renderer.device.clone());
    resources.insert::<Box<dyn RenderResourceContext>>(Box::new(resource_context.clone()));
    resources.insert(SharedBuffers::new(Box::new(resource_context)));
    move |world, resources| {
        wgpu_renderer.update(world, resources);
    }
}

#[derive(Default, Clone)]
pub struct WgpuOptions {
    power_pref: WgpuPowerOptions,
}

#[derive(Clone)]
pub enum WgpuPowerOptions {
    HighPerformance,
    Adaptive,
    LowPower,
}

impl Default for WgpuPowerOptions {
    fn default() -> Self {
        WgpuPowerOptions::HighPerformance
    }
}<|MERGE_RESOLUTION|>--- conflicted
+++ resolved
@@ -6,11 +6,8 @@
 mod wgpu_resources;
 mod wgpu_type_converter;
 
-<<<<<<< HEAD
+use futures_lite::future;
 pub use wgpu_compute_pass::*;
-=======
-use futures_lite::future;
->>>>>>> 72b2fc98
 pub use wgpu_render_pass::*;
 pub use wgpu_renderer::*;
 pub use wgpu_resources::*;
